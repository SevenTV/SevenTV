<script lang="ts">
	import { graphql } from "$/gql";
	import { type PickemsStoreDataQuery } from "$/gql/graphql";
	import { gqlClient } from "$/lib/gql";
	import { PUBLIC_SUBSCRIPTION_PRODUCT_ID } from "$env/static/public";
	import { ArrowSquareOut, Info } from "phosphor-svelte";
	import type { PageData } from "./$types";
	import StoreSection from "$/components/store/store-section.svelte";
	import PickemsPurchaseButton from "$/components/pickems/purchase-button.svelte";
	import { user } from "$/lib/auth";
	import Button from "$/components/input/button.svelte";
	import StorePickemsBanner from "$/components/store/store-pickems-banner.svelte";
	import PickemsStreamers from "$/components/pickems/pickems-streamers.svelte";
	import PickemsSchedule from "$/components/pickems/pickems-schedule.svelte";

	let { data }: { data: PageData } = $props();

	let hasPass = $derived(($user?.inventory.products.length ?? 0) > 0);

	async function queryStore() {
		let res = await gqlClient()
			.query(
				graphql(`
					query PickemsStoreData($productId: Id!) {
						products {
							subscriptionProduct(id: $productId) {
								id
								name
								variants {
									id
									price {
										amount
										currency
									}
									kind
								}
							}
						}
					}
				`),
				{
					productId: PUBLIC_SUBSCRIPTION_PRODUCT_ID,
				},
			)
			.toPromise();

		return res.data;
	}

	let storeData = $state<PickemsStoreDataQuery>();

	$effect(() => {
		queryStore().then((res) => {
			storeData = res;
		});
	});
</script>

<svelte:head>
	<title>Pickems</title>
</svelte:head>

<StorePickemsBanner title="7TV x CSMONEY" title2="Streamer Invitational" />

<div class="grid">
	<!-- <img alt="Pickems Banner" class="banner-image" src={pickemsHeaderImage} /> -->
	{#if data.success}
		<div class="bar">
			<Info />
			Pick'ems Pass successfully purchased!
		</div>
	{/if}
	{#if hasPass}
		<div class="bar">
			<StoreSection title="Go to app.pickems.tv to place your Pick'ems!">
				{#snippet header()}
					<Button primary href="https://app.pickems.tv">
						{#snippet iconRight()}
							<ArrowSquareOut />
						{/snippet}
						Place Pick'ems
					</Button>
				{/snippet}
			</StoreSection>
		</div>
	{/if}
	<div class="top-grid">
		<div class="subgrid">
<<<<<<< HEAD
			{#if !hasPass}
				<div class="container" id="PickemsPricing">
					<h1 class="title">7TV Pick’ems Pass</h1>
					<p class="description">
						<span class="dashed-line"></span>
					</p>
					<div class="buttons">
=======
			<PickemsStreamers {hasPass} />
			<div class="container" id="PickemsPricing">
				<h1 class="title">7TV Pick’ems Pass</h1>
				<p class="description">
					<span class="dashed-line"></span>
				</p>
				<div class="buttons">
					{#if !hasPass}
>>>>>>> 6bfece94
						<PickemsPurchaseButton title="PICKEMS PASS ONLY" />
						{#each storeData?.products.subscriptionProduct?.variants ?? [] as variant}
							<PickemsPurchaseButton title={`PASS + ${variant.kind} SUB`} {variant} />
						{/each}
					{:else}
						<PickemsPurchaseButton title="GIFT PASS" gift />
					{/if}
				</div>
<<<<<<< HEAD
			{/if}
			{#if !hasPass}
				<PickemsStreamers hasPass={false} />
			{:else}
				<PickemsStreamers hasPass={true} />
			{/if}
=======
			</div>
>>>>>>> 6bfece94
			<PickemsSchedule />
		</div>
	</div>
</div>

<style>
	.grid {
		display: flex;
		flex-direction: column;
		gap: 1rem;
		flex-wrap: wrap;
		min-width: 100%;
		max-width: 70rem;
		margin-top: 1rem;
		margin-inline: auto;
	}

	.bar {
		background-color: var(--bg-light);
		color: var(--text);
		padding: 0.5rem;
		border-radius: 0.25rem;
		border: 1px solid var(--store);

		display: flex;
		justify-content: center;
		align-items: center;
		gap: 0.5rem;
	}

	.top-grid {
		display: flex;
		gap: 1rem;
		flex-wrap: wrap;

		& > .subgrid {
			flex-grow: 1;

			display: flex;
			flex-direction: column;
			gap: 1rem;
			flex-wrap: wrap;
		}
	}

	.container {
		padding: 3rem 8rem;
		background: radial-gradient(304.85% 93.65% at 50% 83.99%, #420097 0%, rgba(45, 0, 104, 0) 100%);
		border: 1px solid rgb(255 255 255 / 12%);
		border-radius: 0.5rem;
		text-align: center;

		.title {
			text-align: center;
			font-family: Inter, serif;
			letter-spacing: -1.28px;
			background: linear-gradient(0deg, #fff -24.36%, rgba(255, 255, 255, 0.61) 116.67%);
			background-clip: text;
			-webkit-background-clip: text;
			-webkit-text-fill-color: transparent;
			padding-left: 0;
			font-size: 2.5rem;
			margin: 0 4rem 4rem;
			font-weight: 700;
		}

		.description {
			font-size: 1rem;
			color: white;
			margin-bottom: 1rem;
			position: relative;

			.dashed-line {
				display: block;
				width: 100%;
				border-top: 2px dashed #3b393987;
				margin-top: 0.5rem;
			}
		}

		.buttons {
			display: flex;
			flex-direction: row;
			gap: 1rem;
			justify-content: center;
		}

		@media screen and (max-width: 1200px) {
			.buttons {
				flex-direction: column !important;
				align-items: center;
			}
			.title {
				font-size: 2rem;
			}
		}
	}

	@media screen and (max-width: 1600px) {
		.container {
			padding: 3rem 4rem !important;
		}
	}

	@media screen and (max-width: 1400px) {
		.container {
			padding: 3rem 3rem !important;
		}
		.title {
			margin: unset !important;
		}
	}
</style><|MERGE_RESOLUTION|>--- conflicted
+++ resolved
@@ -86,16 +86,6 @@
 	{/if}
 	<div class="top-grid">
 		<div class="subgrid">
-<<<<<<< HEAD
-			{#if !hasPass}
-				<div class="container" id="PickemsPricing">
-					<h1 class="title">7TV Pick’ems Pass</h1>
-					<p class="description">
-						<span class="dashed-line"></span>
-					</p>
-					<div class="buttons">
-=======
-			<PickemsStreamers {hasPass} />
 			<div class="container" id="PickemsPricing">
 				<h1 class="title">7TV Pick’ems Pass</h1>
 				<p class="description">
@@ -103,7 +93,6 @@
 				</p>
 				<div class="buttons">
 					{#if !hasPass}
->>>>>>> 6bfece94
 						<PickemsPurchaseButton title="PICKEMS PASS ONLY" />
 						{#each storeData?.products.subscriptionProduct?.variants ?? [] as variant}
 							<PickemsPurchaseButton title={`PASS + ${variant.kind} SUB`} {variant} />
@@ -112,16 +101,8 @@
 						<PickemsPurchaseButton title="GIFT PASS" gift />
 					{/if}
 				</div>
-<<<<<<< HEAD
-			{/if}
-			{#if !hasPass}
-				<PickemsStreamers hasPass={false} />
-			{:else}
-				<PickemsStreamers hasPass={true} />
-			{/if}
-=======
 			</div>
->>>>>>> 6bfece94
+			<PickemsStreamers {hasPass} />
 			<PickemsSchedule />
 		</div>
 	</div>
