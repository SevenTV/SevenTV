<script lang="ts">
	import { graphql } from "$/gql";
	import { type Badge, type Paint, type PickemsStoreDataQuery } from "$/gql/graphql";
	import { gqlClient } from "$/lib/gql";
	import { PUBLIC_SUBSCRIPTION_PRODUCT_ID } from "$env/static/public";
	import { ArrowSquareOut, Info } from "phosphor-svelte";
	import type { PageData } from "./$types";
	import StoreSection from "$/components/store/store-section.svelte";
	import { queryPickemsCosmetics } from "$/lib/pickems";
	import PickemsBadges from "$/components/pickems/pickems-badges.svelte";
	import PickemsPaints from "$/components/pickems/pickems-paints.svelte";
	import PickemsPurchaseButton from "$/components/pickems/purchase-button.svelte";
	import pickemsHeaderImage from "$assets/pickems-banner.png?url";
	import { user } from "$/lib/auth";
	import Button from "$/components/input/button.svelte";
<<<<<<< HEAD
	import StorePickemsBanner from "$/components/store/store-pickems-banner.svelte";
=======
	import PickemsStreamers from "$/components/pickems/pickems-streamers.svelte";
>>>>>>> 563d9939

	let { data }: { data: PageData } = $props();

	let hasPass = $derived(($user?.inventory.products.length ?? 0) > 0);

	async function queryStore() {
		let res = await gqlClient()
			.query(
				graphql(`
					query PickemsStoreData($productId: Id!) {
						products {
							subscriptionProduct(id: $productId) {
								id
								name
								variants {
									id
									price {
										amount
										currency
									}
									kind
								}
							}
						}
					}
				`),
				{
					productId: PUBLIC_SUBSCRIPTION_PRODUCT_ID,
				},
			)
			.toPromise();

		return res.data;
	}

	let storeData = $state<PickemsStoreDataQuery>();
	let badges = $state<Badge[]>([]);
	let paints = $state<Paint[]>([]);

	$effect(() => {
		queryStore().then((res) => {
			storeData = res;
		});

		queryPickemsCosmetics().then((cosmetics) => {
			badges = cosmetics.badges;
			paints = cosmetics.paints;
		});
	});
</script>

<svelte:head>
	<title>Pickems</title>
</svelte:head>

<StorePickemsBanner title="7TV x CSMONEY" title2="Streamer Invitational" />

<div class="grid">
	<!-- <img alt="Pickems Banner" class="banner-image" src={pickemsHeaderImage} /> -->
	{#if data.success}
		<div class="bar">
			<Info />
			Pickems pass successfully purchased
		</div>
	{/if}
	{#if hasPass}
		<div class="bar">
			<StoreSection title="Go to pickems.tv to place your Pick'ems!">
				{#snippet header()}
					<Button primary href="https://pickems.tv">
						{#snippet iconRight()}
							<ArrowSquareOut />
						{/snippet}
						Place Pick'ems
					</Button>
				{/snippet}
			</StoreSection>
		</div>
	{/if}
	<div class="top-grid">
		<div class="subgrid">
			<StoreSection title="INFO">1</StoreSection>
			{#if !hasPass}
				<StoreSection>
					<div class="top-grid">
						<PickemsPurchaseButton title="PICKEMS PASS ONLY" />
						{#each storeData?.products.subscriptionProduct?.variants ?? [] as variant}
							<PickemsPurchaseButton title={`PASS + ${variant.kind} SUB`} {variant} />
						{/each}
					</div>
				</StoreSection>
			{/if}
		</div>
		<div class="subgrid" style="max-width: 18rem">
			<StoreSection title="Rewards">
				<PickemsBadges {badges} />
				<PickemsPaints {paints} />
			</StoreSection>
			<StoreSection title="Streamers">
				<PickemsStreamers />
			</StoreSection>
		</div>
	</div>
</div>

<!-- <div class="spinner-container"> -->
<!-- 	<Spinner /> -->
<!-- </div> -->

<style lang="scss">
	.banner-image {
		object-fit: contain;
		width: 100%;
		margin-top: -20%;
	}

	.grid {
		display: flex;
		flex-direction: column;
		gap: 1rem;
		flex-wrap: wrap;

		max-width: 70rem;
		margin-top: 1rem;
		margin-inline: auto;
	}

	.bar {
		background-color: var(--bg-light);
		color: var(--text);
		padding: 0.5rem;
		border-radius: 0.25rem;
		border: 1px solid var(--store);

		display: flex;
		justify-content: center;
		align-items: center;
		gap: 0.5rem;
	}

	.top-grid {
		display: flex;
		gap: 1rem;
		flex-wrap: wrap;

		& > .subgrid {
			flex-grow: 1;

			display: flex;
			flex-direction: column;
			gap: 1rem;
			flex-wrap: wrap;
		}
	}
</style><|MERGE_RESOLUTION|>--- conflicted
+++ resolved
@@ -13,11 +13,8 @@
 	import pickemsHeaderImage from "$assets/pickems-banner.png?url";
 	import { user } from "$/lib/auth";
 	import Button from "$/components/input/button.svelte";
-<<<<<<< HEAD
 	import StorePickemsBanner from "$/components/store/store-pickems-banner.svelte";
-=======
 	import PickemsStreamers from "$/components/pickems/pickems-streamers.svelte";
->>>>>>> 563d9939
 
 	let { data }: { data: PageData } = $props();
 
