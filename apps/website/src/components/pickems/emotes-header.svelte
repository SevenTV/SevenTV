--- conflicted
+++ resolved
@@ -39,13 +39,7 @@
 		<div class="pickems-header">
 			<div class="purchase-info">
 				<div class="text">
-<<<<<<< HEAD
-					<p class="pre-title">
-						{$t("pages.store.events.cs2.tournament")} &#x2022 {$t("pages.landing.hero.cs2.date")}
-					</p>
-=======
 					<p class="pre-title">{$t("pages.store.events.cs2.tournament")} &#x2022 {$t("pages.landing.hero.cs2.date")}</p>
->>>>>>> d2f4c182
 					<h2 class="title">{$t("pages.landing.hero.cs2.header")}</h2>
 				</div>
 				<div class="buttons">
