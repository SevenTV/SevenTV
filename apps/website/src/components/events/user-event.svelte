--- conflicted
+++ resolved
@@ -97,36 +97,16 @@
 		{:else if event.data.__typename === "EventUserDataAddConnection"}
 			<PlugsConnected />
 			<span class="text"
-<<<<<<< HEAD
-				>{$t("pages.store.events.user.added")}
-				{event.data.addedPlatform}
-				{$t("pages.store.events.user.connection")}
-				{@render userLink(event.actor)}</span
-=======
 				>{$t("pages.store.events.user.added")} {event.data.addedPlatform} {$t("pages.store.events.user.connection")} {@render userLink(event.actor)}</span
->>>>>>> d2f4c182
 			>
 		{:else if event.data.__typename === "EventUserDataRemoveConnection"}
 			<Plugs />
 			<span class="text"
-<<<<<<< HEAD
-				>{$t("pages.store.events.user.removed")}
-				{event.data.removedPlatform}
-				{$t("pages.store.events.user.connection")}
-				{@render userLink(event.actor)}</span
-			>
-		{:else if event.data.__typename === "EventUserDataDelete"}
-			<Trash />
-			<span class="text"
-				>{$t("pages.store.events.user.deleted")} {@render userLink(event.actor)}</span
-			>
-=======
 				>{$t("pages.store.events.user.removed")} {event.data.removedPlatform} {$t("pages.store.events.user.connection")} {@render userLink(event.actor)}</span
 			>
 		{:else if event.data.__typename === "EventUserDataDelete"}
 			<Trash />
 			<span class="text">{$t("pages.store.events.user.deleted")} {@render userLink(event.actor)}</span>
->>>>>>> d2f4c182
 		{/if}
 		<span class="time">
 			<FromNow date={moment(event.createdAt)} />
