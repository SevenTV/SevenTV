--- conflicted
+++ resolved
@@ -4,18 +4,10 @@
 use hyper::StatusCode;
 use mongodb::bson::{doc, to_bson};
 use mongodb::options::{FindOneAndUpdateOptions, ReturnDocument};
-<<<<<<< HEAD
 use shared::database::global::GlobalConfig;
 use shared::database::role::RoleId;
 use shared::database::Collection;
 use shared::database::role::permissions::RolePermission;
-=======
-
-use shared::database::global::GlobalConfig;
-use shared::database::role::permissions::RolePermission;
-use shared::database::role::Role as DbRole;
-use shared::database::Collection;
->>>>>>> 6cffb7e9
 use shared::old_types::object_id::GqlObjectId;
 
 use crate::global::Global;
@@ -37,7 +29,6 @@
 		let denied: u64 = data.denied.parse().map_err(|_| ApiError::BAD_REQUEST)?;
 		let denied = shared::old_types::role_permission::RolePermission::from(denied);
 
-<<<<<<< HEAD
 		let role = shared::database::role::Role {
 			id: RoleId::new(),
 			name: data.name,
@@ -46,13 +37,6 @@
 			permissions: shared::old_types::role_permission::RolePermission::to_new_permissions(allowed, denied),
 			hoist: false,
 			color: Some(data.color),
-=======
-		let role = DbRole {
-			name: data.name,
-			permissions: shared::old_types::role_permission::RolePermission::to_new_permissions(allowed, denied),
-			color: Some(data.color as i32),
-			..Default::default()
->>>>>>> 6cffb7e9
 		};
 
 		let mut session = global.mongo().start_session(None).await.map_err(|err| {
@@ -85,11 +69,7 @@
 			})?
 			.ok_or(ApiError::INTERNAL_SERVER_ERROR)?;
 
-<<<<<<< HEAD
 		shared::database::role::Role::collection(global.db())
-=======
-		DbRole::collection(global.db())
->>>>>>> 6cffb7e9
 			.insert_one_with_session(&role, None, &mut session)
 			.await
 			.map_err(|e| {
@@ -191,11 +171,7 @@
 			}
 		}
 
-<<<<<<< HEAD
 		let role = shared::database::role::Role::collection(global.db())
-=======
-		let role = DbRole::collection(global.db())
->>>>>>> 6cffb7e9
 			.find_one_and_update_with_session(
 				doc! {
 					"_id": role_id.0,
@@ -227,11 +203,7 @@
 	async fn delete_role<'ctx>(&self, ctx: &Context<'ctx>, role_id: GqlObjectId) -> Result<String, ApiError> {
 		let global: &Arc<Global> = ctx.data().map_err(|_| ApiError::INTERNAL_SERVER_ERROR)?;
 
-<<<<<<< HEAD
 		let res = shared::database::role::Role::collection(global.db())
-=======
-		let res = DbRole::collection(global.db())
->>>>>>> 6cffb7e9
 			.delete_one(
 				doc! {
 					"_id": role_id.0,
