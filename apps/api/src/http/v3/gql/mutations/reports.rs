use std::str::FromStr;
use std::sync::Arc;

use async_graphql::{Context, InputObject, Object};
use mongodb::bson::{doc, to_bson};
use mongodb::options::{FindOneAndUpdateOptions, ReturnDocument};
<<<<<<< HEAD
use shared::database::role::permissions::TicketPermission;
use shared::database::ticket::{
	Ticket, TicketId, TicketKind, TicketMember, TicketMemberKind, TicketMessage, TicketMessageId, TicketPriority,
	TicketTarget,
};
=======
use shared::database::ticket::{Ticket, TicketKind, TicketMember, TicketMemberKind, TicketMessage, TicketPriority, TicketTarget};
use shared::database::role::permissions::TicketPermission;
>>>>>>> 6cffb7e9
use shared::database::user::UserId;
use shared::database::Collection;
use shared::old_types::object_id::GqlObjectId;

use crate::global::Global;
use crate::http::error::ApiError;
use crate::http::middleware::auth::AuthSession;
use crate::http::v3::gql::guards::PermissionGuard;
use crate::http::v3::gql::queries::report::{Report, ReportStatus};

#[derive(Default)]
pub struct ReportsMutation;


#[repr(u8)]
enum ObjectKind {
	User = 1,
	Emote = 2,
	EmoteSet = 3,
}

impl ObjectKind {
	fn from_u32(kind: u32) -> Option<Self> {
		Some(match kind {
			1 => Self::User,
			2 => Self::Emote,
			3 => Self::EmoteSet,
			_ => return None,
		})
	}
}

#[Object(rename_fields = "camelCase", rename_args = "snake_case")]
impl ReportsMutation {
	#[graphql(guard = "PermissionGuard::one(TicketPermission::Create)")]
	async fn create_report<'ctx>(&self, ctx: &Context<'ctx>, data: CreateReportInput) -> Result<Report, ApiError> {
		let kind = ObjectKind::from_u32(data.target_kind).ok_or(ApiError::BAD_REQUEST)?;

		let global: &Arc<Global> = ctx.data().map_err(|_| ApiError::INTERNAL_SERVER_ERROR)?;

		let auth_sesion = ctx.data::<AuthSession>().map_err(|_| ApiError::UNAUTHORIZED)?;

		let mut session = global.mongo().start_session(None).await.map_err(|err| {
			tracing::error!(error = %err, "failed to start session");
			ApiError::INTERNAL_SERVER_ERROR
		})?;

		let ticket_id = TicketId::new();

		session.start_transaction(None).await.map_err(|err| {
			tracing::error!(error = %err, "failed to start transaction");
			ApiError::INTERNAL_SERVER_ERROR
		})?;

<<<<<<< HEAD
		let message = TicketMessage {
			id: TicketMessageId::new(),
			ticket_id,
=======
		let ticket = Ticket {
			id: Default::default(),
			title: data.subject,
			priority: TicketPriority::Medium,
			kind: TicketKind::Abuse,
			author_id: auth_sesion.user_id(),
			locked: false,
			open: true,
			members: vec![TicketMember {
				kind: TicketMemberKind::Member,
				last_read: None,
				notifications: true,
				user_id: auth_sesion.user_id(),
			}],
			tags: vec![],
			targets: vec![match kind {
				ObjectKind::User => TicketTarget::User(data.target_id.id()),
				ObjectKind::Emote => TicketTarget::Emote(data.target_id.id()),
				ObjectKind::EmoteSet => TicketTarget::EmoteSet(data.target_id.id()),
			}],
			country_code: None,
		};

		Ticket::collection(global.db())
			.insert_one_with_session(&ticket, None, &mut session)
			.await
			.map_err(|e| {
				tracing::error!(error = %e, "failed to insert ticket");
				ApiError::INTERNAL_SERVER_ERROR
			})?;

		let message = TicketMessage {
			ticket_id: ticket.id,
>>>>>>> 6cffb7e9
			user_id: auth_sesion.user_id(),
			content: data.body,
			files: vec![],
		};

		TicketMessage::collection(global.db())
			.insert_one_with_session(&message, None, &mut session)
			.await
			.map_err(|e| {
				tracing::error!(error = %e, "failed to insert ticket message");
				ApiError::INTERNAL_SERVER_ERROR
			})?;

<<<<<<< HEAD
		let member = TicketMember {
			user_id: auth_sesion.user_id(),
			kind: TicketMemberKind::Member,
			notifications: true,
			last_read: Some(message.id),
		};

		let ticket = Ticket {
			id: ticket_id,
			priority: TicketPriority::Medium,
			members: vec![member],
			title: data.subject,
			tags: vec![],
			country_code: None, // TODO
			kind: TicketKind::Abuse,
			targets: vec![TicketTarget::Emote(data.target_id.id())],
			author_id: auth_sesion.user_id(),
			open: true,
			locked: false,
		};

		Ticket::collection(global.db())
			.insert_one_with_session(&ticket, None, &mut session)
			.await
			.map_err(|e| {
				tracing::error!(error = %e, "failed to insert ticket");
				ApiError::INTERNAL_SERVER_ERROR
			})?;

=======
>>>>>>> 6cffb7e9
		session.commit_transaction().await.map_err(|err| {
			tracing::error!(error = %err, "failed to commit transaction");
			ApiError::INTERNAL_SERVER_ERROR
		})?;

		Report::from_db(ticket, vec![message]).ok_or(ApiError::INTERNAL_SERVER_ERROR)
	}

<<<<<<< HEAD
	#[graphql(guard = "PermissionGuard::all([TicketPermission::ManageAbuse, TicketPermission::ManageGeneric])")]
=======
	#[graphql(guard = "PermissionGuard::one(TicketPermission::ManageAbuse)")]
>>>>>>> 6cffb7e9
	async fn edit_report<'ctx>(
		&self,
		ctx: &Context<'ctx>,
		report_id: GqlObjectId,
		data: EditReportInput,
	) -> Result<Report, ApiError> {
		let global: &Arc<Global> = ctx.data().map_err(|_| ApiError::INTERNAL_SERVER_ERROR)?;

		let auth_sesion = ctx.data::<AuthSession>().map_err(|_| ApiError::UNAUTHORIZED)?;

		let mut session = global.mongo().start_session(None).await.map_err(|err| {
			tracing::error!(error = %err, "failed to start session");
			ApiError::INTERNAL_SERVER_ERROR
		})?;

		session.start_transaction(None).await.map_err(|err| {
			tracing::error!(error = %err, "failed to start transaction");
			ApiError::INTERNAL_SERVER_ERROR
		})?;

		let mut update = doc! {};
		let mut push_update = doc! {};
		let mut pull_update = doc! {};

		if let Some(priority) = data.priority {
<<<<<<< HEAD
			update.insert(
				"priority",
				priority.clamp(TicketPriority::Low as i32, TicketPriority::Urgent as i32),
			);
		}

		if let Some(status) = data.status {
			update.insert("open", status == ReportStatus::Open || status == ReportStatus::Assigned);
		}

=======
			let priority = match priority {
				0 => TicketPriority::Low,
				1 => TicketPriority::Medium,
				2 => TicketPriority::High,
				_ => TicketPriority::Urgent,
			};
			update.insert("priority", to_bson(&priority).unwrap());
		}

		if let Some(status) = data.status {
			match status {
				ReportStatus::Open => {
					update.insert("open", true);
					update.insert("locked", false);
				},
				ReportStatus::Closed => {
					update.insert("open", false);
					update.insert("locked", true);
				},
				_ => {}
			};
		}

		let mut ticket = Ticket::collection(global.db())
			.find_one_and_update_with_session(
				doc! { "_id": report_id.0 },
				doc! { "$set": update },
				FindOneAndUpdateOptions::builder()
					.return_document(ReturnDocument::After)
					.build(),
				&mut session,
			)
			.await
			.map_err(|e| {
				tracing::error!(error = %e, "failed to update ticket");
				ApiError::INTERNAL_SERVER_ERROR
			})?
			.ok_or(ApiError::NOT_FOUND)?;

>>>>>>> 6cffb7e9
		if let Some(assignee) = data.assignee {
			let mut chars = assignee.chars();
			match (chars.next(), UserId::from_str(chars.as_str())) {
				(Some('+'), Ok(user_id)) => {
<<<<<<< HEAD
					let member = TicketMember {
						user_id,
						kind: TicketMemberKind::Assigned,
						notifications: true,
						last_read: None,
					};
					push_update.insert("members", to_bson(&member).expect("failed to convert member to bson"));
				}
				(Some('-'), Ok(user_id)) => {
					pull_update.insert("members", doc! { "user_id": user_id });
=======
					if !ticket.members.iter().any(|m| m.user_id == user_id) {
						let member = TicketMember {
							kind: TicketMemberKind::Member,
							last_read: None,
							notifications: true,
							user_id,
						};

						ticket = Ticket::collection(global.db())
							.find_one_and_update_with_session(
								doc! { "_id": ticket.id },
								doc! { "$push": { "members": to_bson(&member).unwrap() } },
								None,
								&mut session,
							)
							.await
							.map_err(|e| {
								tracing::error!(error = %e, "failed to add ticket member");
								ApiError::INTERNAL_SERVER_ERROR
							})?
							.ok_or(ApiError::NOT_FOUND)?;
					}
				}
				(Some('-'), Ok(user_id)) => {
					ticket = Ticket::collection(global.db())
						.find_one_and_update_with_session(
							doc! { "_id": ticket.id },
							doc! { "$pull": { "members": { "user_id": user_id } } },
							None,
							&mut session,
						)
						.await
						.map_err(|e| {
							tracing::error!(error = %e, "failed to remove ticket member");
							ApiError::INTERNAL_SERVER_ERROR
						})?
						.ok_or(ApiError::NOT_FOUND)?;
>>>>>>> 6cffb7e9
				}
				_ => return Err(ApiError::BAD_REQUEST),
			}
		}

		let ticket = Ticket::collection(global.db())
			.find_one_and_update_with_session(
				doc! { "_id": report_id.0 },
				doc! { "$set": update, "$push": push_update, "$pull": pull_update },
				FindOneAndUpdateOptions::builder()
					.return_document(ReturnDocument::After)
					.build(),
				&mut session,
			)
			.await
			.map_err(|e| {
				tracing::error!(error = %e, "failed to update ticket");
				ApiError::INTERNAL_SERVER_ERROR
			})?
			.ok_or(ApiError::NOT_FOUND)?;

		if let Some(note) = data.note {
			let message = TicketMessage {
<<<<<<< HEAD
				id: TicketMessageId::new(),
=======
>>>>>>> 6cffb7e9
				ticket_id: ticket.id,
				user_id: auth_sesion.user_id(),
				content: note.content.unwrap_or_default(),
				files: vec![],
			};

			TicketMessage::collection(global.db())
				.insert_one_with_session(&message, None, &mut session)
				.await
				.map_err(|e| {
					tracing::error!(error = %e, "failed to insert ticket message");
					ApiError::INTERNAL_SERVER_ERROR
				})?;
		}

		session.commit_transaction().await.map_err(|err| {
			tracing::error!(error = %err, "failed to commit transaction");
			ApiError::INTERNAL_SERVER_ERROR
		})?;

		let messages = global
			.ticket_messages_by_ticket_id_loader()
			.load(ticket.id)
			.await
			.map_err(|_| ApiError::INTERNAL_SERVER_ERROR)?
			.unwrap_or_default();

		Report::from_db(ticket, messages).ok_or(ApiError::INTERNAL_SERVER_ERROR)
	}
}

#[derive(InputObject)]
#[graphql(rename_fields = "snake_case")]
pub struct CreateReportInput {
<<<<<<< HEAD
	target_kind: i32,
=======
	target_kind: u32,
>>>>>>> 6cffb7e9
	target_id: GqlObjectId,
	subject: String,
	body: String,
}

#[derive(InputObject)]
#[graphql(rename_fields = "snake_case")]
pub struct EditReportInput {
	priority: Option<i32>,
	status: Option<ReportStatus>,
	assignee: Option<String>,
	note: Option<EditReportNoteInput>,
}

#[derive(InputObject)]
#[graphql(rename_fields = "snake_case")]
pub struct EditReportNoteInput {
	timestamp: Option<String>,
	content: Option<String>,
	internal: Option<bool>,
	reply: Option<String>,
}<|MERGE_RESOLUTION|>--- conflicted
+++ resolved
@@ -4,16 +4,11 @@
 use async_graphql::{Context, InputObject, Object};
 use mongodb::bson::{doc, to_bson};
 use mongodb::options::{FindOneAndUpdateOptions, ReturnDocument};
-<<<<<<< HEAD
 use shared::database::role::permissions::TicketPermission;
 use shared::database::ticket::{
 	Ticket, TicketId, TicketKind, TicketMember, TicketMemberKind, TicketMessage, TicketMessageId, TicketPriority,
 	TicketTarget,
 };
-=======
-use shared::database::ticket::{Ticket, TicketKind, TicketMember, TicketMemberKind, TicketMessage, TicketPriority, TicketTarget};
-use shared::database::role::permissions::TicketPermission;
->>>>>>> 6cffb7e9
 use shared::database::user::UserId;
 use shared::database::Collection;
 use shared::old_types::object_id::GqlObjectId;
@@ -27,30 +22,13 @@
 #[derive(Default)]
 pub struct ReportsMutation;
 
-
-#[repr(u8)]
-enum ObjectKind {
-	User = 1,
-	Emote = 2,
-	EmoteSet = 3,
-}
-
-impl ObjectKind {
-	fn from_u32(kind: u32) -> Option<Self> {
-		Some(match kind {
-			1 => Self::User,
-			2 => Self::Emote,
-			3 => Self::EmoteSet,
-			_ => return None,
-		})
-	}
-}
-
 #[Object(rename_fields = "camelCase", rename_args = "snake_case")]
 impl ReportsMutation {
 	#[graphql(guard = "PermissionGuard::one(TicketPermission::Create)")]
 	async fn create_report<'ctx>(&self, ctx: &Context<'ctx>, data: CreateReportInput) -> Result<Report, ApiError> {
-		let kind = ObjectKind::from_u32(data.target_kind).ok_or(ApiError::BAD_REQUEST)?;
+		if data.target_kind != 2 {
+			return Err(ApiError::NOT_IMPLEMENTED);
+		}
 
 		let global: &Arc<Global> = ctx.data().map_err(|_| ApiError::INTERNAL_SERVER_ERROR)?;
 
@@ -68,45 +46,9 @@
 			ApiError::INTERNAL_SERVER_ERROR
 		})?;
 
-<<<<<<< HEAD
 		let message = TicketMessage {
 			id: TicketMessageId::new(),
 			ticket_id,
-=======
-		let ticket = Ticket {
-			id: Default::default(),
-			title: data.subject,
-			priority: TicketPriority::Medium,
-			kind: TicketKind::Abuse,
-			author_id: auth_sesion.user_id(),
-			locked: false,
-			open: true,
-			members: vec![TicketMember {
-				kind: TicketMemberKind::Member,
-				last_read: None,
-				notifications: true,
-				user_id: auth_sesion.user_id(),
-			}],
-			tags: vec![],
-			targets: vec![match kind {
-				ObjectKind::User => TicketTarget::User(data.target_id.id()),
-				ObjectKind::Emote => TicketTarget::Emote(data.target_id.id()),
-				ObjectKind::EmoteSet => TicketTarget::EmoteSet(data.target_id.id()),
-			}],
-			country_code: None,
-		};
-
-		Ticket::collection(global.db())
-			.insert_one_with_session(&ticket, None, &mut session)
-			.await
-			.map_err(|e| {
-				tracing::error!(error = %e, "failed to insert ticket");
-				ApiError::INTERNAL_SERVER_ERROR
-			})?;
-
-		let message = TicketMessage {
-			ticket_id: ticket.id,
->>>>>>> 6cffb7e9
 			user_id: auth_sesion.user_id(),
 			content: data.body,
 			files: vec![],
@@ -120,7 +62,6 @@
 				ApiError::INTERNAL_SERVER_ERROR
 			})?;
 
-<<<<<<< HEAD
 		let member = TicketMember {
 			user_id: auth_sesion.user_id(),
 			kind: TicketMemberKind::Member,
@@ -150,8 +91,6 @@
 				ApiError::INTERNAL_SERVER_ERROR
 			})?;
 
-=======
->>>>>>> 6cffb7e9
 		session.commit_transaction().await.map_err(|err| {
 			tracing::error!(error = %err, "failed to commit transaction");
 			ApiError::INTERNAL_SERVER_ERROR
@@ -160,11 +99,7 @@
 		Report::from_db(ticket, vec![message]).ok_or(ApiError::INTERNAL_SERVER_ERROR)
 	}
 
-<<<<<<< HEAD
 	#[graphql(guard = "PermissionGuard::all([TicketPermission::ManageAbuse, TicketPermission::ManageGeneric])")]
-=======
-	#[graphql(guard = "PermissionGuard::one(TicketPermission::ManageAbuse)")]
->>>>>>> 6cffb7e9
 	async fn edit_report<'ctx>(
 		&self,
 		ctx: &Context<'ctx>,
@@ -190,7 +125,6 @@
 		let mut pull_update = doc! {};
 
 		if let Some(priority) = data.priority {
-<<<<<<< HEAD
 			update.insert(
 				"priority",
 				priority.clamp(TicketPriority::Low as i32, TicketPriority::Urgent as i32),
@@ -201,52 +135,10 @@
 			update.insert("open", status == ReportStatus::Open || status == ReportStatus::Assigned);
 		}
 
-=======
-			let priority = match priority {
-				0 => TicketPriority::Low,
-				1 => TicketPriority::Medium,
-				2 => TicketPriority::High,
-				_ => TicketPriority::Urgent,
-			};
-			update.insert("priority", to_bson(&priority).unwrap());
-		}
-
-		if let Some(status) = data.status {
-			match status {
-				ReportStatus::Open => {
-					update.insert("open", true);
-					update.insert("locked", false);
-				},
-				ReportStatus::Closed => {
-					update.insert("open", false);
-					update.insert("locked", true);
-				},
-				_ => {}
-			};
-		}
-
-		let mut ticket = Ticket::collection(global.db())
-			.find_one_and_update_with_session(
-				doc! { "_id": report_id.0 },
-				doc! { "$set": update },
-				FindOneAndUpdateOptions::builder()
-					.return_document(ReturnDocument::After)
-					.build(),
-				&mut session,
-			)
-			.await
-			.map_err(|e| {
-				tracing::error!(error = %e, "failed to update ticket");
-				ApiError::INTERNAL_SERVER_ERROR
-			})?
-			.ok_or(ApiError::NOT_FOUND)?;
-
->>>>>>> 6cffb7e9
 		if let Some(assignee) = data.assignee {
 			let mut chars = assignee.chars();
 			match (chars.next(), UserId::from_str(chars.as_str())) {
 				(Some('+'), Ok(user_id)) => {
-<<<<<<< HEAD
 					let member = TicketMember {
 						user_id,
 						kind: TicketMemberKind::Assigned,
@@ -257,45 +149,6 @@
 				}
 				(Some('-'), Ok(user_id)) => {
 					pull_update.insert("members", doc! { "user_id": user_id });
-=======
-					if !ticket.members.iter().any(|m| m.user_id == user_id) {
-						let member = TicketMember {
-							kind: TicketMemberKind::Member,
-							last_read: None,
-							notifications: true,
-							user_id,
-						};
-
-						ticket = Ticket::collection(global.db())
-							.find_one_and_update_with_session(
-								doc! { "_id": ticket.id },
-								doc! { "$push": { "members": to_bson(&member).unwrap() } },
-								None,
-								&mut session,
-							)
-							.await
-							.map_err(|e| {
-								tracing::error!(error = %e, "failed to add ticket member");
-								ApiError::INTERNAL_SERVER_ERROR
-							})?
-							.ok_or(ApiError::NOT_FOUND)?;
-					}
-				}
-				(Some('-'), Ok(user_id)) => {
-					ticket = Ticket::collection(global.db())
-						.find_one_and_update_with_session(
-							doc! { "_id": ticket.id },
-							doc! { "$pull": { "members": { "user_id": user_id } } },
-							None,
-							&mut session,
-						)
-						.await
-						.map_err(|e| {
-							tracing::error!(error = %e, "failed to remove ticket member");
-							ApiError::INTERNAL_SERVER_ERROR
-						})?
-						.ok_or(ApiError::NOT_FOUND)?;
->>>>>>> 6cffb7e9
 				}
 				_ => return Err(ApiError::BAD_REQUEST),
 			}
@@ -319,10 +172,7 @@
 
 		if let Some(note) = data.note {
 			let message = TicketMessage {
-<<<<<<< HEAD
 				id: TicketMessageId::new(),
-=======
->>>>>>> 6cffb7e9
 				ticket_id: ticket.id,
 				user_id: auth_sesion.user_id(),
 				content: note.content.unwrap_or_default(),
@@ -357,11 +207,7 @@
 #[derive(InputObject)]
 #[graphql(rename_fields = "snake_case")]
 pub struct CreateReportInput {
-<<<<<<< HEAD
-	target_kind: i32,
-=======
 	target_kind: u32,
->>>>>>> 6cffb7e9
 	target_id: GqlObjectId,
 	subject: String,
 	body: String,
